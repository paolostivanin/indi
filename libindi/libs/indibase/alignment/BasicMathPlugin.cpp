--- conflicted
+++ resolved
@@ -63,12 +63,8 @@
         {
             AlignmentDatabaseEntry &Entry1 = SyncPoints[0];
             ln_equ_posn RaDec;
-<<<<<<< HEAD
-            ln_lnlat_posn Position;
-=======
-            ln_hrz_posn ActualSyncPoint1;
             ln_lnlat_posn Position { 0, 0 };
->>>>>>> ccaa9822
+
             if (!pInMemoryDatabase->GetDatabaseReferencePosition(Position))
                 return false;
             RaDec.dec = Entry1.Declination;
@@ -677,15 +673,7 @@
 bool BasicMathPlugin::TransformTelescopeToCelestial(const TelescopeDirectionVector &ApparentTelescopeDirectionVector,
                                                     double &RightAscension, double &Declination)
 {
-<<<<<<< HEAD
-    ln_lnlat_posn Position;
-    
-=======
     ln_lnlat_posn Position { 0, 0 };
-
-    ln_hrz_posn ApparentAltAz;
-    ln_hrz_posn ActualAltAz;
->>>>>>> ccaa9822
     ln_equ_posn ActualRaDec;
 
     ASSDEBUGF("Telescope to celestial - ApparentVector x %lf y %lf z %lf", ApparentTelescopeDirectionVector.x,
