--- conflicted
+++ resolved
@@ -126,15 +126,9 @@
     
 
     // ============== SITE_MANAGEMENT_TAB
-<<<<<<< HEAD
-    IUFillSwitch(&SetHomeS[0], "RETURN_HOME", "Return Home", ISS_OFF);
-    IUFillSwitch(&SetHomeS[1], "AT_HOME", "At Home (Reset)", ISS_OFF);
-    IUFillSwitchVector(&SetHomeSP, SetHomeS, 2, getDeviceName(), "HOME_INIT", "Homing", SITE_TAB, IP_RW, ISR_ATMOST1, 60, IPS_ALERT);
-=======
     IUFillSwitch(&SetHomeS[0], "RETURN_HOME", "Return  Home", ISS_OFF);
     IUFillSwitch(&SetHomeS[1], "AT_HOME", "At Home (Reset)", ISS_OFF);
     IUFillSwitchVector(&SetHomeSP, SetHomeS, 2, getDeviceName(), "HOME_INIT", "Homing", SITE_TAB, IP_RW, ISR_ATMOST1, 60, IPS_IDLE);
->>>>>>> f28cb3e3
 
     // ============== GUIDE_TAB
 
